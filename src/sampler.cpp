--- conflicted
+++ resolved
@@ -731,31 +731,18 @@
                 frag_len_dist = NULL;
             }
 
-<<<<<<< HEAD
-            for (size_t i = 0; i < constants::transcript_3p_num_bins; ++i) {
-                tp_bias_0[i] = new EmpDist(*fm.tp_bias_0[i]);
-                tp_bias_1[i] = new EmpDist(*fm.tp_bias_1[i]);
-=======
             if (fm.tp_dist[0]) {
                 tp_dist[0] = fm.tp_dist[0];
                 tp_dist[1] = fm.tp_dist[1];
             }
             else {
                 tp_dist[0] = tp_dist[1] = NULL;
->>>>>>> 0f5819d8
             }
         }
 
         ~SamplerInitThread()
         {
             delete frag_len_dist;
-<<<<<<< HEAD
-            for (size_t i = 0; i < constants::transcript_3p_num_bins; ++i) {
-                delete tp_bias_0[i];
-                delete tp_bias_1[i];
-            }
-=======
->>>>>>> 0f5819d8
             /* Note: we are not free weight_matrix_entries and
              * multiread_entries. This get's done in Sampler::Sampler.
              * It's all part of the delicate dance involved it minimizing
@@ -833,13 +820,8 @@
         /* Copy the fragment length distribution to avoid contention between
          * threads. */
         EmpDist* frag_len_dist;
-<<<<<<< HEAD
-        EmpDist* tp_bias_0[5];
-        EmpDist* tp_bias_1[5];
-=======
 
         EmpDist* tp_dist[2];
->>>>>>> 0f5819d8
 
         /* Temprorary space for computing sequence bias, indexed by strand. */
         std::vector<float> mate1_seqbias[2];
@@ -1064,20 +1046,6 @@
     if (tlen <= constants::transcript_3p_dist_pad) return;
 
     if (t.strand == strand_pos) {
-<<<<<<< HEAD
-        pos_t p;
-        for (pos_t pos = 0; pos < tlen; ++pos) {
-            p = std::max<pos_t>(0, (tlen - pos - 1) - constants::transcript_3p_dist_pad);
-            p = p * constants::transcript_3p_dist_len / (tlen - constants::transcript_3p_dist_pad);
-            mate1_seqbias[0][pos] *=
-                tp_bias_0[bin]->pdf(p) * constants::transcript_3p_dist_scale;
-
-            p = tlen - pos - 1;
-            p = p * constants::transcript_3p_dist_len / (tlen - constants::transcript_3p_dist_pad);
-            p = std::min<pos_t>(constants::transcript_3p_dist_len - 1, p);
-            mate1_seqbias[1][pos] *=
-                tp_bias_1[bin]->pdf(p) * constants::transcript_3p_dist_scale;
-=======
         for (pos_t pos = 0; pos < tlen; ++pos) {
             mate1_seqbias[0][pos] = fm.sb[0]->get_mate1_bias(tseq0,
                     pos + constants::seqbias_left_pos);
@@ -1087,24 +1055,11 @@
                     pos + constants::seqbias_left_pos);
             mate2_seqbias[1][pos] = fm.sb[1]->get_mate2_bias(tseq1,
                     pos + constants::seqbias_left_pos);
->>>>>>> 0f5819d8
         }
     }
     else {
         pos_t p;
         for (pos_t pos = 0; pos < tlen; ++pos) {
-<<<<<<< HEAD
-            p = pos;
-            p = p * constants::transcript_3p_dist_len / (tlen - constants::transcript_3p_dist_pad);
-            p = std::min<pos_t>(constants::transcript_3p_dist_len - 1, p);
-            mate1_seqbias[0][pos] *=
-                tp_bias_1[bin]->pdf(p) * constants::transcript_3p_dist_scale;
-
-            p = std::max<pos_t>(0, pos - constants::transcript_3p_dist_pad);
-            p = p * constants::transcript_3p_dist_len / (tlen - constants::transcript_3p_dist_pad);
-            mate1_seqbias[1][pos] *=
-                tp_bias_0[bin]->pdf(p) * constants::transcript_3p_dist_scale;
-=======
             mate1_seqbias[0][pos] = fm.sb[1]->get_mate1_bias(tseq0,
                     pos + constants::seqbias_left_pos);
             mate1_seqbias[1][pos] = fm.sb[0]->get_mate1_bias(tseq1,
@@ -1113,7 +1068,6 @@
                     pos + constants::seqbias_left_pos);
             mate2_seqbias[1][pos] = fm.sb[0]->get_mate2_bias(tseq1,
                     pos + constants::seqbias_left_pos);
->>>>>>> 0f5819d8
         }
     }
 
@@ -2159,11 +2113,7 @@
 
     const char* task_name = "Sampling";
     Logger::push_task(task_name, num_samples + burnin_samples +
-<<<<<<< HEAD
-                      constants::sampler_hillclimb_samples);
-=======
                                  constants::sampler_hillclimb_samples);
->>>>>>> 0f5819d8
 
     for (unsigned int sample_num = 0;
             sample_num < num_samples + constants::sampler_hillclimb_samples; ) {
@@ -2235,10 +2185,6 @@
             cmix[c] /= z;
         }
 
-<<<<<<< HEAD
-        /* Record a new sample */
-        if(burnin_samples == 0 && sample_num < constants::sampler_hillclimb_samples) {
-=======
 
 #if 0
         // DEBUGING XXX
@@ -2294,7 +2240,6 @@
 
         /* Record a new sample */
         if(burnin_samples == 0 && sample_num < num_samples) {
->>>>>>> 0f5819d8
             double total_weight = 0.0, new_total_weight = 0.0;
             for (unsigned int i = 0; i < weight_matrix->nrow; ++i) {
                 if (transcript_weights[i] < constants::min_transcript_weight) {
@@ -2323,28 +2268,11 @@
             }
 
             ++sample_num;
-<<<<<<< HEAD
-        }
-        /* Update the current maximum posterior */
-        else if (sample_num >= constants::sampler_hillclimb_samples) {
-            double total_weight = 0.0, new_total_weight = 0.0;
-            for (unsigned int i = 0; i < weight_matrix->nrow; ++i) {
-                if (transcript_weights[i] < constants::min_transcript_weight) {
-                    maxpost_tmix[i] = 0.0;
-                }
-                else {
-                    maxpost_tmix[i] =
-                        tmix[i] * cmix[transcript_component[i]] /
-                        transcript_weights[i];
-
-                    total_weight += maxpost_tmix[i];
-=======
 
             if (sample_num == num_samples) {
                 for (size_t i = 0; i < constants::num_threads; ++i) {
                     mcmc_threads[i]->hillclimb = true;
                     multiread_threads[i]->hillclimb = true;
->>>>>>> 0f5819d8
                 }
             }
         }
@@ -2360,15 +2288,7 @@
                         tmix[i] * cmix[transcript_component[i]] /
                         transcript_weights[i];
 
-<<<<<<< HEAD
-            for (unsigned int i = 0; i < weight_matrix->nrow; ++i) {
-                maxpost_tmix[i] /= total_weight;
-
-                if (maxpost_tmix[i] < constants::round_down_eps) {
-                    maxpost_tmix[i] = 0.0;
-=======
                     total_weight += maxpost_tmix[i];
->>>>>>> 0f5819d8
                 }
                 new_total_weight += maxpost_tmix[i];
             }

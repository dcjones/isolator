--- conflicted
+++ resolved
@@ -123,16 +123,9 @@
         /* Distribution over fragment lengths. */
         EmpDist* frag_len_dist;
 
-<<<<<<< HEAD
-        /* Distribution over distance from 3' end. */
-        // Of length: constants::transcript_3p_num_bins
-        EmpDist* tp_bias_0[5];
-        EmpDist* tp_bias_1[5];
-=======
         /* Three-prime/five-prime distribution indexed by length bin and strand.
          * */
         EmpDist* tp_dist[2];
->>>>>>> 0f5819d8
 };
 
 
